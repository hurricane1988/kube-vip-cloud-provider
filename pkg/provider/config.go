package provider

import (
	"context"

	v1 "k8s.io/api/core/v1"
	metav1 "k8s.io/apimachinery/pkg/apis/meta/v1"
)

// Services functions - once the service data is taken from the configMap, these functions will interact with the data

// func (s *kubevipServices) addService(newSvc services) {
// 	s.Services = append(s.Services, newSvc)
// }

// func (s *kubevipServices) findService(UID string) *services {
// 	for x := range s.Services {
// 		if s.Services[x].UID == UID {
// 			return &s.Services[x]
// 		}
// 	}
// 	return nil
// }

// func (s *kubevipServices) delServiceFromUID(UID string) *kubevipServices {
// 	// New Services list
// 	updatedServices := &kubevipServices{}
// 	// Add all [BUT] the removed service
// 	for x := range s.Services {
// 		if s.Services[x].UID != UID {
// 			updatedServices.Services = append(updatedServices.Services, s.Services[x])
// 		}
// 	}
// 	// Return the updated service list (without the mentioned service)
// 	return updatedServices
// }

<<<<<<< HEAD
// func (s *kubevipServices) updateServices(vip, name, uid string) string {
// 	newsvc := services{
// 		Vip:         vip,
// 		UID:         uid,
// 		ServiceName: name,
// 	}
// 	s.Services = append(s.Services, newsvc)
// 	b, _ := json.Marshal(s)
// 	return string(b)
// }

=======
>>>>>>> a8df875d
// ConfigMap functions - these wrap all interactions with the kubernetes configmaps

// func (k *kubevipLoadBalancerManager) GetServices(cm *v1.ConfigMap) (svcs *kubevipServices, err error) {
// 	// Attempt to retrieve the config map
// 	b := cm.Data[KubeVipServicesKey]
// 	// Unmarshall raw data into struct
// 	err = json.Unmarshal([]byte(b), &svcs)
// 	return
// }

func (k *kubevipLoadBalancerManager) GetConfigMap(ctx context.Context, cm, nm string) (*v1.ConfigMap, error) {
	// Attempt to retrieve the config map
	return k.kubeClient.CoreV1().ConfigMaps(nm).Get(ctx, k.cloudConfigMap, metav1.GetOptions{})
}

func (k *kubevipLoadBalancerManager) CreateConfigMap(ctx context.Context, cm, nm string) (*v1.ConfigMap, error) {
	// Create new configuration map in the correct namespace
	newConfigMap := v1.ConfigMap{
		ObjectMeta: metav1.ObjectMeta{
			Name:      k.cloudConfigMap,
			Namespace: nm,
		},
	}
	// Return results of configMap create
	return k.kubeClient.CoreV1().ConfigMaps(nm).Create(ctx, &newConfigMap, metav1.CreateOptions{})
}

// func (k *kubevipLoadBalancerManager) UpdateConfigMap(ctx context.Context, cm *v1.ConfigMap, s *kubevipServices) (*v1.ConfigMap, error) {
// 	// Create new configuration map in the correct namespace

// 	// If the cm.Data / cm.Annotations haven't been initialised
// 	if cm.Data == nil {
// 		cm.Data = map[string]string{}
// 	}
// 	if cm.Annotations == nil {
// 		cm.Annotations = map[string]string{}
// 		cm.Annotations["provider"] = ProviderName
// 	}

// 	// Set ConfigMap data
// 	b, _ := json.Marshal(s)
// 	cm.Data[KubeVipServicesKey] = string(b)

// 	// Return results of configMap create
// 	return k.kubeClient.CoreV1().ConfigMaps(cm.Namespace).Update(ctx, cm, metav1.UpdateOptions{})
// }<|MERGE_RESOLUTION|>--- conflicted
+++ resolved
@@ -35,20 +35,7 @@
 // 	return updatedServices
 // }
 
-<<<<<<< HEAD
-// func (s *kubevipServices) updateServices(vip, name, uid string) string {
-// 	newsvc := services{
-// 		Vip:         vip,
-// 		UID:         uid,
-// 		ServiceName: name,
-// 	}
-// 	s.Services = append(s.Services, newsvc)
-// 	b, _ := json.Marshal(s)
-// 	return string(b)
-// }
 
-=======
->>>>>>> a8df875d
 // ConfigMap functions - these wrap all interactions with the kubernetes configmaps
 
 // func (k *kubevipLoadBalancerManager) GetServices(cm *v1.ConfigMap) (svcs *kubevipServices, err error) {
